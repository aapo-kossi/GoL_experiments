--- conflicted
+++ resolved
@@ -20,12 +20,8 @@
 #include <immintrin.h>
 #include <format>
 #include <bitset>
-<<<<<<< HEAD
+#include <unordered_map>
 #include "CImg.h"
-=======
-#include <unordered_map>
-#include "Cimg.h"
->>>>>>> 525ab9e3
 
 #define BITNESS 64
 #define SNAPRES 512
@@ -358,13 +354,8 @@
 
 inline void update_unsatisfied(
     int N,
-<<<<<<< HEAD
-    uint64_t& countUD,
-    uint64_t& countUA,
-=======
     CounterTree& treeUD,
     CounterTree& treeUA,
->>>>>>> 525ab9e3
     uint64_t* grid,
     uint64_t* gridU,
     uint64_t* pos,
@@ -382,28 +373,6 @@
     std::unordered_map<uint64_t, int> totalIncrementsD(12);
 
     int gridLength = N*N/BITNESS;
-<<<<<<< HEAD
-    for (uint64_t idx=0; idx < 8; idx++) {
-        uint64_t i = mod(pos[0]*BITNESS + __builtin_ctzll(bitPos[0]) + neighborhood[idx], N*N);
-        uint64_t j = mod(pos[1]*BITNESS + __builtin_ctzll(bitPos[1]) + neighborhood[idx], N*N);
-
-        uint64_t iPosD = pos[0];
-        if ((neighborhood[idx] < 0) && !(bitPos[0] >> -neighborhood[idx])) {
-            iPosD--;
-        } else if ((neighborhood[idx] > 0) && !(bitPos[0] << neighborhood[idx])) {
-            iPosD++;
-        }
-        iPosD = mod(iPosD, gridLength);
-
-        uint64_t iPosA = pos[1];
-        if ((neighborhood[idx] < 0) && !(bitPos[1] >> -neighborhood[idx])) {
-            iPosA--;
-        } else if ((neighborhood[idx] > 0) && !(bitPos[1] << neighborhood[idx])) {
-            iPosA++;
-        }
-        iPosA = mod(iPosA, gridLength);
-=======
->>>>>>> 525ab9e3
 
     for (int idx=0; idx < 9; idx++) {
         int i = mod(idxD + neighborhood[idx], N*N);
@@ -412,16 +381,8 @@
         int nbrDPosition = i / BITNESS;
         int nbrAPosition = j / BITNESS;
 
-<<<<<<< HEAD
-        bool ui = isUnsatisfied(grid, N, i);
-        bool uj = isUnsatisfied(grid, N, j);
-
-        // printf("i = %u, ui = %d, bpi = %i, pi = %i\n", i, ui, __builtin_ctzll(iBitPosD), iPosD);
-        // printf("j = %d, uj = %d, bpj = %i, pj = %i\n", j, uj, __builtin_ctzll(iBitPosA), iPosA);
-=======
         uint64_t nbrDbitPosition = std::rotl(bitPos[0], neighborhood[idx]);
         uint64_t nbrAbitPosition = std::rotl(bitPos[1], neighborhood[idx]);
->>>>>>> 525ab9e3
 
         // add new unsatisfied state, subtract previous
         int nbrDIncrement = ((updatedUofD >> idx) & 1) - !!(gridU[nbrDPosition] & nbrDbitPosition);
@@ -450,11 +411,6 @@
             // this neighbor of alive cell is dead
             totalIncrementsD[nbrAPosition] += nbrAIncrement;
         }
-<<<<<<< HEAD
-
-        // printf("countUD = %u, countUA = %u\n", countUD, countUA);
-=======
->>>>>>> 525ab9e3
 
     }
 
@@ -482,48 +438,12 @@
     uint64_t* pos,
     uint64_t* bitPos
 ) {
-<<<<<<< HEAD
-
-    uint64_t numUD = 0;
-    uint64_t numUA = 0;
-    bool done = false;
-    bool foundA = false;
-    bool foundD = false;
-    int i = 0;
-
-    while (!done) {
-        // if (i > N*N/BITNESS) {
-        //     break;
-        // }
-        uint64_t blockUD = (~gridA[i]) & gridU[i];
-        uint64_t blockUA = gridA[i] & gridU[i];
-        uint64_t numUDblock = _popcnt64(blockUD);
-        uint64_t numUAblock = _popcnt64(blockUA);
-        if (!foundD && (numUD + numUDblock > nd)) {
-            pos[0] = i;
-            bitPos[0] = _pdep_u64(1UL << (nd - numUD), blockUD);
-            foundD = true;
-            // printf("numUD = %u, numUDblock = %u, blockUD = %llu, nd = %u, bitPos = %llu\n", numUD, numUDblock, blockUD, nd, bitPos[0]);
-        }
-        if (!foundA && (numUA + numUAblock > na)) {
-            pos[1] = i;
-            bitPos[1] = _pdep_u64(1UL << (na - numUA), blockUA);
-            foundA = true;
-            // printf("numUA = %u, numUAblock = %u, blockUA = %llu, na = %u, bitPos = %llu\n", numUA, numUAblock, blockUA, na, bitPos[1]);
-        }
-        numUD += numUDblock;
-        numUA += numUAblock;
-        done = foundA && foundD;
-        i++;
-    }
-=======
     unsigned int belowCountUD = 0;
     unsigned int belowCountUA = 0;
     pos[0] = treeUD.getPosition(nd, belowCountUD);
     pos[1] = treeUA.getPosition(na, belowCountUA);
     bitPos[0] = _pdep_u64(1ULL << (nd - belowCountUD), (gridU[pos[0]] & (~gridA[pos[0]])));
     bitPos[1] = _pdep_u64(1ULL << (na - belowCountUA), (gridU[pos[1]] & gridA[pos[1]]));
->>>>>>> 525ab9e3
 }
 
 void step(
